[dependencies.aura]
git = 'https://github.com/paritytech/substrate.git'
default-features = false
package = 'pallet-aura'
tag = 'v2.0.0-rc4'
version = '2.0.0-rc4'

[dependencies.balances]
git = 'https://github.com/paritytech/substrate.git'
default-features = false
package = 'pallet-balances'
tag = 'v2.0.0-rc4'
version = '2.0.0-rc4'

[dependencies.codec]
default-features = false
features = ['derive']
package = 'parity-scale-codec'
version = '1.3.0'

[dependencies.frame-executive]
git = 'https://github.com/paritytech/substrate.git'
default-features = false
tag = 'v2.0.0-rc4'
version = '2.0.0-rc4'

[dependencies.frame-support]
git = 'https://github.com/paritytech/substrate.git'
default-features = false
tag = 'v2.0.0-rc4'
version = '2.0.0-rc4'

[dependencies.grandpa]
git = 'https://github.com/paritytech/substrate.git'
default-features = false
package = 'pallet-grandpa'
tag = 'v2.0.0-rc4'
version = '2.0.0-rc4'

[dependencies.randomness-collective-flip]
git = 'https://github.com/paritytech/substrate.git'
default-features = false
package = 'pallet-randomness-collective-flip'
tag = 'v2.0.0-rc4'
version = '2.0.0-rc4'

[dependencies.serde]
features = ['derive']
optional = true
version = '1.0.101'

[dependencies.serde-big-array]
optional = true
version = "0.3.0"

[dependencies.sp-api]
git = 'https://github.com/paritytech/substrate.git'
default-features = false
tag = 'v2.0.0-rc4'
version = '2.0.0-rc4'

[dependencies.sp-block-builder]
git = 'https://github.com/paritytech/substrate.git'
default-features = false
tag = 'v2.0.0-rc4'
version = '2.0.0-rc4'

[dependencies.sp-consensus-aura]
git = 'https://github.com/paritytech/substrate.git'
default-features = false
tag = 'v2.0.0-rc4'
version = '0.8.0-rc4'

[dependencies.sp-core]
git = 'https://github.com/paritytech/substrate.git'
default-features = false
tag = 'v2.0.0-rc4'
version = '2.0.0-rc4'

[dependencies.sp-inherents]
git = 'https://github.com/paritytech/substrate.git'
default-features = false
tag = 'v2.0.0-rc4'
version = '2.0.0-rc4'

[dependencies.sp-io]
git = 'https://github.com/paritytech/substrate.git'
default-features = false
tag = 'v2.0.0-rc4'
version = '2.0.0-rc4'

[dependencies.sp-offchain]
git = 'https://github.com/paritytech/substrate.git'
default-features = false
tag = 'v2.0.0-rc4'
version = '2.0.0-rc4'

[dependencies.sp-runtime]
git = 'https://github.com/paritytech/substrate.git'
default-features = false
tag = 'v2.0.0-rc4'
version = '2.0.0-rc4'

[dependencies.sp-session]
git = 'https://github.com/paritytech/substrate.git'
default-features = false
tag = 'v2.0.0-rc4'
version = '2.0.0-rc4'

[dependencies.sp-std]
git = 'https://github.com/paritytech/substrate.git'
default-features = false
tag = 'v2.0.0-rc4'
version = '2.0.0-rc4'

[dependencies.sp-transaction-pool]
git = 'https://github.com/paritytech/substrate.git'
default-features = false
tag = 'v2.0.0-rc4'
version = '2.0.0-rc4'

[dependencies.sp-version]
git = 'https://github.com/paritytech/substrate.git'
default-features = false
tag = 'v2.0.0-rc4'
version = '2.0.0-rc4'

<<<<<<< HEAD
=======
[dependencies.sudo]
git = 'https://github.com/paritytech/substrate.git'
default-features = false
package = 'pallet-sudo'
tag = 'v2.0.0-rc4'
version = '2.0.0-rc4'

>>>>>>> e50f4687
[dependencies.system]
git = 'https://github.com/paritytech/substrate.git'
default-features = false
package = 'frame-system'
tag = 'v2.0.0-rc4'
version = '2.0.0-rc4'

[dependencies.timestamp]
git = 'https://github.com/paritytech/substrate.git'
default-features = false
package = 'pallet-timestamp'
tag = 'v2.0.0-rc4'
version = '2.0.0-rc4'

[dependencies.transaction-payment]
git = 'https://github.com/paritytech/substrate.git'
default-features = false
package = 'pallet-transaction-payment'
tag = 'v2.0.0-rc4'
version = '2.0.0-rc4'

[build-dependencies.wasm-builder-runner]
git = 'https://github.com/paritytech/substrate.git'
package = 'substrate-wasm-builder-runner'
tag = 'v2.0.0-rc4'
version = '1.0.5'

[dependencies.pallet-session]
default_features = false
git = 'https://github.com/paritytech/substrate.git'
tag = 'v2.0.0-rc4'
version = '2.0.0-rc4'

[dependencies.pallet-authorship]
git = 'https://github.com/paritytech/substrate.git'
default-features = false
tag = 'v2.0.0-rc4'
version = '2.0.0-rc4'

[dependencies.poa]
default-features = false
package = 'poa'
path = '../pallets/poa'
version = '0.0.1'

[features]
default = ['std']
std = [
    'aura/std',
    'balances/std',
    'codec/std',
    'frame-executive/std',
    'frame-support/std',
    'grandpa/std',
    'randomness-collective-flip/std',
    'serde',
    'serde-big-array',
    'sp-api/std',
    'sp-block-builder/std',
    'sp-consensus-aura/std',
    'sp-core/std',
    'sp-inherents/std',
    'sp-io/std',
    'sp-offchain/std',
    'sp-runtime/std',
    'sp-session/std',
    'sp-std/std',
    'sp-transaction-pool/std',
    'sp-version/std',
    'system/std',
    'timestamp/std',
    'transaction-payment/std',
    'pallet-session/std',
    'pallet-authorship/std',
    'poa/std',
]

[dev-dependencies]
rand = "0.7.3"

[package]
authors = ['Dock.io']
edition = '2018'
name = 'dock-testnet-runtime'
version = '2.0.0-rc4'
license = 'Apache-2.0'

[package.metadata.docs.rs]
targets = ['x86_64-unknown-linux-gnu']<|MERGE_RESOLUTION|>--- conflicted
+++ resolved
@@ -125,16 +125,6 @@
 tag = 'v2.0.0-rc4'
 version = '2.0.0-rc4'
 
-<<<<<<< HEAD
-=======
-[dependencies.sudo]
-git = 'https://github.com/paritytech/substrate.git'
-default-features = false
-package = 'pallet-sudo'
-tag = 'v2.0.0-rc4'
-version = '2.0.0-rc4'
-
->>>>>>> e50f4687
 [dependencies.system]
 git = 'https://github.com/paritytech/substrate.git'
 default-features = false
