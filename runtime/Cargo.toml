--- conflicted
+++ resolved
@@ -11,16 +11,10 @@
 [dependencies]
 static_assertions = "1.1.0"
 smallvec = "1.4.1"
-<<<<<<< HEAD
-pallet-ethereum = { default-features = false, version = '0.1.0', git = 'https://github.com/paritytech/frontier', rev = '415ee1cd9823ab7d94bf1a7926227801a5ae2645'}
-pallet-evm = { default-features = false, version = '2.0.0', git = 'https://github.com/paritytech/frontier', rev = '415ee1cd9823ab7d94bf1a7926227801a5ae2645' }
-fp-rpc = { default-features = false, version = '0.1.0', git = 'https://github.com/paritytech/frontier', rev = '415ee1cd9823ab7d94bf1a7926227801a5ae2645' }
-fiat_filter = { path = '../pallets/fiat_filter', version = '0.1.0', default-features = false }
-=======
 pallet-ethereum = { default-features = false, version = '0.1.0', git = 'https://github.com/paritytech/frontier.git', rev = 'b4ce6ecb0db923a173b9a19276437056e8d7ec0e'}
 pallet-evm = { default-features = false, version = '2.0.0', git = 'https://github.com/paritytech/frontier.git', rev = 'b4ce6ecb0db923a173b9a19276437056e8d7ec0e' }
 fp-rpc = { default-features = false, version = '0.1.0', git = 'https://github.com/paritytech/frontier.git', rev = 'b4ce6ecb0db923a173b9a19276437056e8d7ec0e' }
->>>>>>> f427dcea
+fiat_filter = { path = '../pallets/fiat_filter', version = '0.1.0', default-features = false }
 
 [dependencies.aura]
 default-features = false
