//! Dock testnet runtime. This can be compiled with `#[no_std]`, ready for Wasm.

#![cfg_attr(not(feature = "std"), no_std)]
// `construct_runtime!` does a lot of recursion and requires us to increase the limit to 256.
#![recursion_limit = "256"]

// Make the WASM_BINARY available, but hide WASM_BINARY_BLOATY.
#[cfg(feature = "std")]
mod wasm {
    include!(concat!(env!("OUT_DIR"), "/wasm_binary.rs"));
    // The following assignment is to silence compiler warning for unused variable while not
    // exposing `WASM_BINARY_BLOATY` as public
    #[allow(dead_code)]
    const _: Option<&[u8]> = WASM_BINARY_BLOATY;
}
#[cfg(feature = "std")]
pub use wasm::WASM_BINARY;

extern crate alloc;

#[macro_use]
extern crate static_assertions;

<<<<<<< HEAD
pub use core_mods::anchor;
pub use core_mods::blob;
pub use core_mods::did;
pub use core_mods::master;
pub use core_mods::revoke;
=======
pub mod anchor;
pub mod attest;
#[cfg(feature = "runtime-benchmarks")]
mod benchmark_utils;
pub mod blob;
pub mod did;
pub mod master;
pub mod revoke;
>>>>>>> 441c9128
pub mod weight_to_fee;

pub use poa;
pub use simple_democracy;
pub use token_migration;

use codec::{Decode, Encode};
use frame_support::{
    construct_runtime, parameter_types,
    traits::{Filter, FindAuthor, KeyOwnerProofSystem, Randomness},
    weights::{
        constants::{
            BlockExecutionWeight as DefaultBlockExecutionWeight, ExtrinsicBaseWeight,
            RocksDbWeight, WEIGHT_PER_SECOND,
        },
        DispatchClass, Weight,
    },
    ConsensusEngineId,
};
use frame_system as system;
use frame_system::{
    limits::{BlockLength, BlockWeights},
    EnsureOneOf, EnsureRoot,
};
use grandpa::fg_primitives;
use grandpa::{AuthorityId as GrandpaId, AuthorityList as GrandpaAuthorityList};
use pallet_sudo as sudo;
use sp_api::impl_runtime_apis;
use sp_consensus_aura::sr25519::AuthorityId as AuraId;
use sp_core::u32_trait::{_1, _2, _3};
use sp_core::{
    crypto::{KeyTypeId, Public},
    OpaqueMetadata, H160, H256, U256,
};
use sp_runtime::traits::{
    AccountIdLookup, BlakeTwo256, Block as BlockT, ConvertInto, IdentifyAccount, NumberFor,
    OpaqueKeys, Verify,
};
use sp_runtime::{
    create_runtime_str, generic, impl_opaque_keys,
    transaction_validity::{TransactionSource, TransactionValidity},
    ApplyExtrinsicResult, MultiSignature, Perbill,
};
use transaction_payment::CurrencyAdapter;

use fp_rpc::TransactionStatus;
use pallet_evm::{
    Account as EVMAccount, EnsureAddressTruncated, FeeCalculator, HashedAddressMapping, Runner,
};

use crate::weight_to_fee::TxnFee;
use sp_std::{marker::PhantomData, prelude::*};
#[cfg(feature = "std")]
use sp_version::NativeVersion;
use sp_version::RuntimeVersion;

/// An index to a block.
pub type BlockNumber = u32;

/// Alias to 512-bit hash when used in the context of a transaction signature on the chain.
pub type Signature = MultiSignature;

/// Some way of identifying an account on the chain. We intentionally make it equivalent
/// to the public key of our transaction signing scheme.
pub type AccountId = <<Signature as Verify>::Signer as IdentifyAccount>::AccountId;

/// The type for looking up accounts. We don't expect more than 4 billion of them, but you
/// never know...
pub type AccountIndex = u32;

/// Balance of an account.
pub type Balance = u64;

/// Index of a transaction in the chain.
pub type Index = u32;

/// A hash of some data used by the chain.
pub type Hash = H256;

/// The token has 6 decimal places
pub const DOCK: Balance = 1_000_000;

<<<<<<< HEAD
=======
/// Any state change that needs to be signed is first wrapped in this enum and then its serialized.
/// This is done to prevent make it unambiguous which command was intended as the SCALE codec's
/// not self describing.
/// Never change the order of variants in this enum
#[derive(Encode, Decode)]
pub enum StateChange {
    KeyUpdate(did::KeyUpdate),
    DIDRemoval(did::DidRemoval),
    Revoke(revoke::Revoke),
    UnRevoke(revoke::UnRevoke),
    RemoveRegistry(revoke::RemoveRegistry),
    Blob(blob::Blob),
    MasterVote(master::Payload),
    Attestation((did::Did, attest::Attestation)),
}

>>>>>>> 441c9128
/// Opaque types. These are used by the CLI to instantiate machinery that don't need to know
/// the specifics of the runtime. They can then be made to be agnostic over specific formats
/// of data like extrinsics, allowing for them to continue syncing the network through upgrades
/// to even the core datastructures.
pub mod opaque {
    use super::*;

    pub use sp_runtime::OpaqueExtrinsic as UncheckedExtrinsic;

    /// Opaque block header type.
    type Header = generic::Header<BlockNumber, BlakeTwo256>;
    /// Opaque block type.
    pub type Block = generic::Block<Header, UncheckedExtrinsic>;
    /// Opaque block identifier type.
    pub type BlockId = generic::BlockId<Block>;

    impl_opaque_keys! {
        pub struct SessionKeys {
            pub aura: Aura,
            pub grandpa: Grandpa,
        }
    }
}

/// This runtime version.
pub const VERSION: RuntimeVersion = RuntimeVersion {
    spec_name: create_runtime_str!("dock-main-runtime"),
    impl_name: create_runtime_str!("dock-main-runtime"),
    authoring_version: 1,
    spec_version: 19,
    impl_version: 1,
    transaction_version: 1,
    apis: RUNTIME_API_VERSIONS,
};

pub const MILLISECS_PER_BLOCK: u64 = 3000;

const SLOT_DURATION: u64 = MILLISECS_PER_BLOCK;

// Time is measured by number of blocks.
pub const MINUTES: BlockNumber = 60_000 / (MILLISECS_PER_BLOCK as BlockNumber);
pub const HOURS: BlockNumber = MINUTES * 60;
pub const DAYS: BlockNumber = HOURS * 24;

/// The version information used to identify this runtime when compiled natively.
#[cfg(feature = "std")]
pub fn native_version() -> NativeVersion {
    NativeVersion {
        runtime_version: VERSION,
        can_author_with: Default::default(),
    }
}

/// We assume that an on-initialize consumes 10% of the weight on average, hence a single extrinsic
/// will not be allowed to consume more than `AvailableBlockRatio - 10%`.
pub const AVERAGE_ON_INITIALIZE_RATIO: Perbill = Perbill::from_percent(10);
/// We allow `Normal` extrinsics to fill up the block up to 75%, the rest can be used
/// by  Operational  extrinsics.
const NORMAL_DISPATCH_RATIO: Perbill = Perbill::from_percent(75);
/// We allow for 1 second of compute with a 3 second average block time.
pub const MAXIMUM_BLOCK_WEIGHT: Weight = WEIGHT_PER_SECOND;

parameter_types! {
    pub const BlockHashCount: BlockNumber = 2400;
    /// We allow for 1 seconds of compute with a 3 second average block time.
    pub const MaximumBlockWeight: Weight = WEIGHT_PER_SECOND;
    pub RuntimeBlockLength: BlockLength =
        BlockLength::max_with_normal_ratio(5 * 1024 * 1024, NORMAL_DISPATCH_RATIO);
    pub const Version: RuntimeVersion = VERSION;
    /// After each block we
    /// - update stats, which is 1 read and 1 write
    /// - check if there is any fees in storage item `TxnFees`, which is 1 read
    /// - credit fees to block author's account which is 1 read and 1 write
    /// - reset the storage item `TxnFees`, 1 write
    /// Thus in the worst case, we do 3 reads and 3 writes
    pub RuntimeBlockWeights: BlockWeights = BlockWeights::builder()
        .base_block(DefaultBlockExecutionWeight::get()  +
        <Runtime as system::Config>::DbWeight::get().reads_writes(3, 3))
        .for_class(DispatchClass::all(), |weights| {
            weights.base_extrinsic = ExtrinsicBaseWeight::get();
        })
        .for_class(DispatchClass::Normal, |weights| {
            weights.max_total = Some(NORMAL_DISPATCH_RATIO * MAXIMUM_BLOCK_WEIGHT);
        })
        .for_class(DispatchClass::Operational, |weights| {
            weights.max_total = Some(MAXIMUM_BLOCK_WEIGHT);
            // Operational transactions have some extra reserved space, so that they
            // are included even if block reached `MAXIMUM_BLOCK_WEIGHT`.
            weights.reserved = Some(
                MAXIMUM_BLOCK_WEIGHT - NORMAL_DISPATCH_RATIO * MAXIMUM_BLOCK_WEIGHT
            );
        })
        .avg_block_initialization(AVERAGE_ON_INITIALIZE_RATIO)
        .build_or_panic();
    pub const SS58Prefix: u8 = 42;
}

impl system::Config for Runtime {
    /// The basic call filter to use in dispatchable.
    type BaseCallFilter = BaseFilter;
    /// The ubiquitous origin type.
    type Origin = Origin;
    /// The aggregated dispatch type that is available for extrinsics.
    type Call = Call;
    /// The index type for storing how many extrinsics an account has signed.
    type Index = Index;
    /// The index type for blocks.
    type BlockNumber = BlockNumber;
    /// The type for hashing blocks and tries.
    type Hash = Hash;
    /// The hashing algorithm used.
    type Hashing = BlakeTwo256;
    /// The identifier used to distinguish between accounts.
    type AccountId = AccountId;
    /// The lookup mechanism to get account ID from whatever is passed in dispatchers.
    // type Lookup = IdentityLookup<AccountId>;
    type Lookup = AccountIdLookup<AccountId, ()>;
    /// The header type.
    type Header = generic::Header<BlockNumber, BlakeTwo256>;
    /// The ubiquitous event type.
    type Event = Event;
    /// Maximum number of block number to block hash mappings to keep (oldest pruned first).
    type BlockHashCount = BlockHashCount;
    /// Block & extrinsics weights: base values and limits.
    type BlockWeights = RuntimeBlockWeights;
    /// The weight of database operations that the runtime can invoke.
    type DbWeight = RocksDbWeight;
    type BlockLength = RuntimeBlockLength;
    /// Version of the runtime.
    type Version = Version;
    /// Provides information about the pallet setup in the runtime.
    ///
    /// Expects the `PalletInfo` type that is being generated by `construct_runtime!` in the
    /// runtime.
    ///
    /// For tests it is okay to use `()` as type, however it will provide "useless" data.
    type PalletInfo = PalletInfo;
    /// The data to be stored in an account.
    type AccountData = balances::AccountData<Balance>;
    /// What to do if a new account is created.
    type OnNewAccount = ();
    /// What to do if an account is fully reaped from the system.
    type OnKilledAccount = ();
    /// Weight information for the extrinsics of this pallet.
    type SystemWeightInfo = ();
    type SS58Prefix = SS58Prefix;
}

impl aura::Config for Runtime {
    type AuthorityId = AuraId;
}

impl grandpa::Config for Runtime {
    type Event = Event;

    type Call = Call;

    type KeyOwnerProof =
        <Self::KeyOwnerProofSystem as KeyOwnerProofSystem<(KeyTypeId, GrandpaId)>>::Proof;

    type KeyOwnerIdentification = <Self::KeyOwnerProofSystem as KeyOwnerProofSystem<(
        KeyTypeId,
        GrandpaId,
    )>>::IdentificationTuple;

    type KeyOwnerProofSystem = ();

    type HandleEquivocation = ();

    type WeightInfo = ();
}

parameter_types! {
    pub const MinimumPeriod: u64 = SLOT_DURATION / 2;
}

impl timestamp::Config for Runtime {
    /// A timestamp: milliseconds since the unix epoch.
    type Moment = u64;
    type OnTimestampSet = Aura;
    type MinimumPeriod = MinimumPeriod;
    type WeightInfo = ();
}

parameter_types! {
    pub const ExistentialDeposit: Balance = 500;
    pub const MaxLocks: u32 = 50;
}

impl balances::Config for Runtime {
    /// The type for recording an account's balance.
    type Balance = Balance;
    type DustRemoval = ();
    /// The ubiquitous event type.
    type Event = Event;
    type ExistentialDeposit = ExistentialDeposit;
    type AccountStore = System;
    type WeightInfo = ();
    type MaxLocks = MaxLocks;
}

parameter_types! {
    /// .01 token
    pub const TransactionByteFee: Balance = DOCK / 100;
}

impl transaction_payment::Config for Runtime {
    /// Transaction fees is handled by PoA module
    type OnChargeTransaction = CurrencyAdapter<Balances, PoAModule>;
    type TransactionByteFee = TransactionByteFee;
    type WeightToFee = TxnFee<Balance>;
    type FeeMultiplierUpdate = ();
}

impl did::Trait for Runtime {
    type Event = Event;
}

impl revoke::Trait for Runtime {}

parameter_types! {
    pub const MaxBlobSize: u32 = 1024;
    pub const StorageWeight: Weight = 1100;
}

impl blob::Trait for Runtime {
    type MaxBlobSize = MaxBlobSize;
    type StorageWeight = StorageWeight;
}

impl pallet_session::Config for Runtime {
    type Event = Event;
    type ValidatorId = <Self as system::Config>::AccountId;
    type ValidatorIdOf = ConvertInto;
    type ShouldEndSession = PoAModule;
    type NextSessionRotation = ();
    type SessionManager = PoAModule;
    type SessionHandler = <opaque::SessionKeys as OpaqueKeys>::KeyTypeIdProviders;
    type Keys = opaque::SessionKeys;
    type DisabledValidatorsThreshold = ();
    type WeightInfo = ();
}

impl poa::Trait for Runtime {
    type Event = Event;
    type Currency = balances::Module<Runtime>;
}

parameter_types! {
    /// Number of vesting milestones
    pub const VestingMilestones: u8 = 3;
    /// Vesting duration in number of blocks. Duration is 183 days and block time is 3 sec. (183 * 24 * 3600) / 3 = 5270400
    pub const VestingDuration: u32 = 5270400;
}

// `VestingMilestones` and `VestingDuration` must be > 0
const_assert!(VestingMilestones::get() > 0);
const_assert!(VestingDuration::get() > 0);

impl token_migration::Trait for Runtime {
    type Event = Event;
    type Currency = balances::Module<Runtime>;
    type BlockNumberToBalance = ConvertInto;
    type VestingMilestones = VestingMilestones;
    type VestingDuration = VestingDuration;
}

parameter_types! {
    /// Not accepting any uncles
    pub const UncleGenerations: u32 = 0;
}

impl pallet_authorship::Config for Runtime {
    type FindAuthor = pallet_session::FindAccountFromAuthorIndex<Self, Aura>;
    type UncleGenerations = UncleGenerations;
    type FilterUncle = ();
    type EventHandler = ();
}

/// Utility pallet is needed to send extrinsics in a batch
impl pallet_utility::Config for Runtime {
    type Event = Event;
    type Call = Call;
    type WeightInfo = ();
}

impl master::Trait for Runtime {
    type Event = Event;
    type Call = Call;
}

impl sudo::Config for Runtime {
    type Event = Event;
    type Call = Call;
}

impl anchor::Trait for Runtime {
    type Event = Event;
}

impl attest::Trait for Runtime {
    type StorageWeight = StorageWeight;
}

/// This origin indicates that either >50% (simple majority) of Council members approved some dispatch (through a proposal)
/// or the dispatch was done as `Root` (by sudo or master)
type RootOrMoreThanHalfCouncil = EnsureOneOf<
    AccountId,
    EnsureRoot<AccountId>,
    pallet_collective::EnsureProportionMoreThan<_1, _2, AccountId, CouncilCollective>,
>;

type CouncilMember = pallet_collective::EnsureMember<AccountId, CouncilCollective>;

parameter_types! {
    pub const CouncilMotionDuration: BlockNumber = 7 * DAYS;
    pub const CouncilMaxProposals: u32 = 100;
    pub const CouncilMaxMembers: u32 = 30;
}

type CouncilCollective = pallet_collective::Instance1;
impl pallet_collective::Config<CouncilCollective> for Runtime {
    type Origin = Origin;
    type Proposal = Call;
    type Event = Event;
    type MotionDuration = CouncilMotionDuration;
    type MaxProposals = CouncilMaxProposals;
    type MaxMembers = CouncilMaxMembers;
    type DefaultVote = pallet_collective::MoreThanMajorityThenPrimeDefaultVote;
    type WeightInfo = ();
}

/// This instance of the membership pallet corresponds to Council.
/// Adding, removing, swapping, reseting members requires an approval of simple majority of the Council
/// or `Root` origin
impl pallet_membership::Config<pallet_membership::Instance1> for Runtime {
    type Event = Event;
    type AddOrigin = RootOrMoreThanHalfCouncil;
    type RemoveOrigin = RootOrMoreThanHalfCouncil;
    type SwapOrigin = RootOrMoreThanHalfCouncil;
    type ResetOrigin = RootOrMoreThanHalfCouncil;
    type PrimeOrigin = RootOrMoreThanHalfCouncil;
    type MembershipInitialized = Council;
    type MembershipChanged = Council;
}

parameter_types! {
    pub const TechnicalMotionDuration: BlockNumber = 7 * DAYS;
    pub const TechnicalMaxProposals: u32 = 100;
    pub const TechnicalMaxMembers: u32 = 50;
}

type TechnicalCollective = pallet_collective::Instance2;
impl pallet_collective::Config<TechnicalCollective> for Runtime {
    type Origin = Origin;
    type Proposal = Call;
    type Event = Event;
    type MotionDuration = TechnicalMotionDuration;
    type MaxProposals = TechnicalMaxProposals;
    type MaxMembers = TechnicalMaxMembers;
    type DefaultVote = pallet_collective::MoreThanMajorityThenPrimeDefaultVote;
    type WeightInfo = ();
}

/// This instance of the membership pallet corresponds to the Technical committee which can fast track proposals.
/// Adding, removing, swapping, resetting members requires an approval of simple majority of the Council
/// or `Root` origin, the technical committee itself cannot change its membership
impl pallet_membership::Config<pallet_membership::Instance2> for Runtime {
    type Event = Event;
    type AddOrigin = RootOrMoreThanHalfCouncil;
    type RemoveOrigin = RootOrMoreThanHalfCouncil;
    type SwapOrigin = RootOrMoreThanHalfCouncil;
    type ResetOrigin = RootOrMoreThanHalfCouncil;
    type PrimeOrigin = RootOrMoreThanHalfCouncil;
    type MembershipInitialized = TechnicalCommittee;
    type MembershipChanged = TechnicalCommittee;
}

parameter_types! {
    pub const MaxScheduledPerBlock: u32 = 50;
}

impl pallet_scheduler::Config for Runtime {
    type Event = Event;
    type Origin = Origin;
    type PalletsOrigin = OriginCaller;
    type Call = Call;
    type MaximumWeight = MaximumBlockWeight;
    type ScheduleOrigin = EnsureRoot<AccountId>;
    type MaxScheduledPerBlock = MaxScheduledPerBlock;
    type WeightInfo = ();
}

parameter_types! {
    pub const EnactmentPeriod: BlockNumber = 2 * DAYS;
    pub const LaunchPeriod: BlockNumber = 20 * DAYS;
    pub const VotingPeriod: BlockNumber = 15 * DAYS;
    pub const FastTrackVotingPeriod: BlockNumber = 3 * HOURS;
    /// 1000 tokens
    pub const MinimumDeposit: Balance = 1_000 * DOCK;
    /// 0.1 token
    pub const PreimageByteDeposit: Balance = DOCK / 10;
    pub const MaxVotes: u32 = 100;
    pub const MaxProposals: u32 = 100;
    pub const InstantAllowed: bool = true;
}

impl simple_democracy::Trait for Runtime {
    type Event = Event;
    /// Only council members can vote
    type VoterOrigin = CouncilMember;
}

impl pallet_democracy::Trait for Runtime {
    type Proposal = Call;
    type Event = Event;
    type Currency = Balances;
    type EnactmentPeriod = EnactmentPeriod;
    type LaunchPeriod = LaunchPeriod;
    type VotingPeriod = VotingPeriod;
    type CooloffPeriod = ();
    type MinimumDeposit = MinimumDeposit;
    /// Only specified to compile, not used however.
    type ExternalOrigin = CouncilMember;
    type ExternalMajorityOrigin = CouncilMember;
    /// Only specified to compile, not used however.
    type ExternalDefaultOrigin = RootOrMoreThanHalfCouncil;
    /// Two thirds of the technical committee can have an ExternalMajority/ExternalDefault vote
    /// be tabled immediately and with a shorter voting/enactment period.
    type FastTrackOrigin = EnsureOneOf<
        AccountId,
        pallet_collective::EnsureProportionAtLeast<_2, _3, AccountId, TechnicalCollective>,
        EnsureRoot<AccountId>,
    >;
    /// Root or the Council unanimously agreeing can make a Council proposal a referendum instantly.
    type InstantOrigin = EnsureOneOf<
        AccountId,
        EnsureRoot<AccountId>,
        pallet_collective::EnsureProportionAtLeast<_1, _1, AccountId, CouncilCollective>,
    >;
    type InstantAllowed = InstantAllowed;
    type FastTrackVotingPeriod = FastTrackVotingPeriod;
    type CancellationOrigin = RootOrMoreThanHalfCouncil;
    /// Any council member can cancel a public proposal
    type CancelProposalOrigin = CouncilMember;
    type PreimageByteDeposit = PreimageByteDeposit;
    /// Slashes are handled by Democracy
    type Slash = SimpleDemocracy;
    type OperationalPreimageOrigin = CouncilMember;
    type VetoOrigin = pallet_collective::EnsureMember<AccountId, TechnicalCollective>;
    type Scheduler = Scheduler;
    type PalletsOrigin = OriginCaller;
    type MaxVotes = MaxVotes;
    type MaxProposals = MaxProposals;
    type WeightInfo = ();
}

pub struct EthereumFindAuthor<F>(PhantomData<F>);
impl<F: FindAuthor<u32>> FindAuthor<H160> for EthereumFindAuthor<F> {
    fn find_author<'a, I>(digests: I) -> Option<H160>
    where
        I: 'a + IntoIterator<Item = (ConsensusEngineId, &'a [u8])>,
    {
        if let Some(author_index) = F::find_author(digests) {
            let authority_id = Aura::authorities()[author_index as usize].clone();
            return Some(H160::from_slice(&authority_id.to_raw_vec()[4..24]));
        }
        None
    }
}

parameter_types! {
    pub BlockGasLimit: U256 = U256::from(u32::max_value());
}

impl pallet_ethereum::Config for Runtime {
    type Event = Event;
    type FindAuthor = EthereumFindAuthor<Aura>;
    type StateRoot = pallet_ethereum::IntermediateStateRoot;
    type BlockGasLimit = BlockGasLimit;
}

parameter_types! {
    pub const DockChainId: u64 = 2021;
}

/// Fixed gas price of `1`.
pub struct FixedGasPrice;

impl FeeCalculator for FixedGasPrice {
    fn min_gas_price() -> U256 {
        // Gas price is always one token per gas.
        1.into()
    }
}

impl pallet_evm::Config for Runtime {
    // TODO: Define proper gas pricing
    type FeeCalculator = FixedGasPrice;
    // TODO: Define proper gas weight
    type GasWeightMapping = ();
    type CallOrigin = EnsureAddressTruncated;
    type WithdrawOrigin = EnsureAddressTruncated;
    type AddressMapping = HashedAddressMapping<BlakeTwo256>;
    type Currency = Balances;
    type Event = Event;
    type Runner = pallet_evm::runner::stack::Runner<Self>;
    type Precompiles = ();
    type ChainId = DockChainId;
}

pub struct BaseFilter;

impl Filter<Call> for BaseFilter {
    fn filter(call: &Call) -> bool {
        match call {
            Call::Democracy(_) => false,
            _ => true,
        }
    }
}

// Balances pallet has to be put before Session in construct_runtime otherwise there is a runtime panic.

construct_runtime!(
    pub enum Runtime where
        Block = Block,
        NodeBlock = opaque::Block,
        UncheckedExtrinsic = UncheckedExtrinsic
    {
        System: system::{Module, Call, Config, Storage, Event<T>},
        RandomnessCollectiveFlip: randomness_collective_flip::{Module, Call, Storage},
        Timestamp: timestamp::{Module, Call, Storage, Inherent},
        Balances: balances::{Module, Call, Storage, Config<T>, Event<T>},
        Session: pallet_session::{Module, Call, Storage, Event, Config<T>},
        PoAModule: poa::{Module, Call, Storage, Event<T>, Config<T>},
        Aura: aura::{Module, Config<T>, Inherent},
        Grandpa: grandpa::{Module, Call, Storage, Config, Event},
        Authorship: pallet_authorship::{Module, Call, Storage},
        TransactionPayment: transaction_payment::{Module, Storage},
        Utility: pallet_utility::{Module, Call, Event},
        DIDModule: did::{Module, Call, Storage, Event, Config},
        Revoke: revoke::{Module, Call, Storage},
        BlobStore: blob::{Module, Call, Storage},
        Master: master::{Module, Call, Storage, Event<T>, Config},
        Sudo: sudo::{Module, Call, Storage, Event<T>, Config<T>},
        MigrationModule: token_migration::{Module, Call, Storage, Event<T>},
        Anchor: anchor::{Module, Call, Storage, Event<T>},
        Attest: attest::{Module, Call, Storage},
        SimpleDemocracy: simple_democracy::{Module, Call, Event},
        Democracy: pallet_democracy::{Module, Call, Storage, Event<T>},
        Council: pallet_collective::<Instance1>::{Module, Call, Storage, Origin<T>, Event<T>, Config<T>},
        CouncilMembership: pallet_membership::<Instance1>::{Module, Call, Storage, Event<T>, Config<T>},
        TechnicalCommittee: pallet_collective::<Instance2>::{Module, Call, Storage, Origin<T>, Event<T>, Config<T>},
        TechnicalCommitteeMembership: pallet_membership::<Instance2>::{Module, Call, Storage, Event<T>, Config<T>},
        Scheduler: pallet_scheduler::{Module, Call, Storage, Event<T>},
        Ethereum: pallet_ethereum::{Module, Call, Storage, Event, Config, ValidateUnsigned},
        EVM: pallet_evm::{Module, Config, Call, Storage, Event<T>},
    }
);

pub struct TransactionConverter;

impl fp_rpc::ConvertTransaction<UncheckedExtrinsic> for TransactionConverter {
    fn convert_transaction(&self, transaction: pallet_ethereum::Transaction) -> UncheckedExtrinsic {
        UncheckedExtrinsic::new_unsigned(
            pallet_ethereum::Call::<Runtime>::transact(transaction).into(),
        )
    }
}

impl fp_rpc::ConvertTransaction<opaque::UncheckedExtrinsic> for TransactionConverter {
    fn convert_transaction(
        &self,
        transaction: pallet_ethereum::Transaction,
    ) -> opaque::UncheckedExtrinsic {
        let extrinsic = UncheckedExtrinsic::new_unsigned(
            pallet_ethereum::Call::<Runtime>::transact(transaction).into(),
        );
        let encoded = extrinsic.encode();
        opaque::UncheckedExtrinsic::decode(&mut &encoded[..])
            .expect("Encoded extrinsic is always valid")
    }
}

/// The address format for describing accounts.
pub type Address = sp_runtime::MultiAddress<AccountId, ()>;
/// Block header type as expected by this runtime.
type Header = generic::Header<BlockNumber, BlakeTwo256>;
/// Block type as expected by this runtime.
pub type Block = generic::Block<Header, UncheckedExtrinsic>;
/// A Block signed with a Justification
pub type SignedBlock = generic::SignedBlock<Block>;
/// BlockId type as expected by this runtime.
pub type BlockId = generic::BlockId<Block>;
/// The SignedExtension to the basic transaction logic.
type SignedExtra = (
    system::CheckSpecVersion<Runtime>,
    system::CheckTxVersion<Runtime>,
    system::CheckGenesis<Runtime>,
    system::CheckEra<Runtime>,
    system::CheckNonce<Runtime>,
    system::CheckWeight<Runtime>,
    transaction_payment::ChargeTransactionPayment<Runtime>,
    token_migration::OnlyMigrator<Runtime>,
);
/// Unchecked extrinsic type as expected by this runtime.
type UncheckedExtrinsic = generic::UncheckedExtrinsic<Address, Call, Signature, SignedExtra>;
/// Extrinsic type that has already been checked.
pub type CheckedExtrinsic = generic::CheckedExtrinsic<AccountId, Call, SignedExtra>;
/// Executive: handles dispatch to the various modules.
type Executive =
    frame_executive::Executive<Runtime, Block, system::ChainContext<Runtime>, Runtime, AllModules>;

impl_runtime_apis! {
    impl sp_api::Core<Block> for Runtime {
        fn version() -> RuntimeVersion {
            VERSION
        }

        fn execute_block(block: Block) {
            Executive::execute_block(block)
        }

        fn initialize_block(header: &<Block as BlockT>::Header) {
            Executive::initialize_block(header)
        }
    }

    impl sp_api::Metadata<Block> for Runtime {
        fn metadata() -> OpaqueMetadata {
            Runtime::metadata().into()
        }
    }

    impl sp_block_builder::BlockBuilder<Block> for Runtime {
        fn apply_extrinsic(extrinsic: <Block as BlockT>::Extrinsic) -> ApplyExtrinsicResult {
            Executive::apply_extrinsic(extrinsic)
        }

        fn finalize_block() -> <Block as BlockT>::Header {
            Executive::finalize_block()
        }

        fn inherent_extrinsics(data: sp_inherents::InherentData) -> Vec<<Block as BlockT>::Extrinsic> {
            data.create_extrinsics()
        }

        fn check_inherents(
            block: Block,
            data: sp_inherents::InherentData,
        ) -> sp_inherents::CheckInherentsResult {
            data.check_extrinsics(&block)
        }

        fn random_seed() -> <Block as BlockT>::Hash {
            RandomnessCollectiveFlip::random_seed()
        }
    }

    impl sp_transaction_pool::runtime_api::TaggedTransactionQueue<Block> for Runtime {
        fn validate_transaction(
            source: TransactionSource,
            tx: <Block as BlockT>::Extrinsic,
        ) -> TransactionValidity {
            Executive::validate_transaction(source, tx)
        }
    }

    impl sp_offchain::OffchainWorkerApi<Block> for Runtime {
        fn offchain_worker(header: &<Block as BlockT>::Header) {
            Executive::offchain_worker(header)
        }
    }

    impl sp_consensus_aura::AuraApi<Block, AuraId> for Runtime {
        fn slot_duration() -> u64 {
            Aura::slot_duration()
        }

        fn authorities() -> Vec<AuraId> {
            Aura::authorities()
        }
    }

    impl sp_session::SessionKeys<Block> for Runtime {
        fn generate_session_keys(seed: Option<Vec<u8>>) -> Vec<u8> {
            opaque::SessionKeys::generate(seed)
        }

        fn decode_session_keys(
            encoded: Vec<u8>,
        ) -> Option<Vec<(Vec<u8>, KeyTypeId)>> {
            opaque::SessionKeys::decode_into_raw_public_keys(&encoded)
        }
    }

    impl fg_primitives::GrandpaApi<Block> for Runtime {
        fn grandpa_authorities() -> GrandpaAuthorityList {
            Grandpa::grandpa_authorities()
        }

        fn submit_report_equivocation_unsigned_extrinsic(
            _equivocation_proof: fg_primitives::EquivocationProof<
                <Block as BlockT>::Hash,
                NumberFor<Block>,
            >,
            _key_owner_proof: fg_primitives::OpaqueKeyOwnershipProof,
        ) -> Option<()> {
            None
        }

        fn generate_key_ownership_proof(
            _set_id: fg_primitives::SetId,
            _authority_id: GrandpaId,
        ) -> Option<fg_primitives::OpaqueKeyOwnershipProof> {
            // NOTE: this is the only implementation possible since we've
            // defined our key owner proof type as a bottom type (i.e. a type
            // with no values).
            None
        }
    }

    impl frame_system_rpc_runtime_api::AccountNonceApi<Block, AccountId, Index> for Runtime {
        fn account_nonce(account: AccountId) -> Index {
            System::account_nonce(account)
        }
    }

    impl fp_rpc::EthereumRuntimeRPCApi<Block> for Runtime {
        fn chain_id() -> u64 {
            <Runtime as pallet_evm::Config>::ChainId::get()
        }

        fn account_basic(address: H160) -> EVMAccount {
            EVM::account_basic(&address)
        }

        fn gas_price() -> U256 {
            <Runtime as pallet_evm::Config>::FeeCalculator::min_gas_price()
        }

        fn account_code_at(address: H160) -> Vec<u8> {
            EVM::account_codes(address)
        }

        fn author() -> H160 {
            <pallet_ethereum::Module<Runtime>>::find_author()
        }

        fn storage_at(address: H160, index: U256) -> H256 {
            let mut tmp = [0u8; 32];
            index.to_big_endian(&mut tmp);
            EVM::account_storages(address, H256::from_slice(&tmp[..]))
        }

        fn call(
            from: H160,
            to: H160,
            data: Vec<u8>,
            value: U256,
            gas_limit: U256,
            gas_price: Option<U256>,
            nonce: Option<U256>,
            estimate: bool,
        ) -> Result<pallet_evm::CallInfo, sp_runtime::DispatchError> {
            let config = if estimate {
                let mut config = <Runtime as pallet_evm::Config>::config().clone();
                config.estimate = true;
                Some(config)
            } else {
                None
            };

            <Runtime as pallet_evm::Config>::Runner::call(
                from,
                to,
                data,
                value,
                gas_limit.low_u64(),
                gas_price,
                nonce,
                config.as_ref().unwrap_or(<Runtime as pallet_evm::Config>::config()),
            ).map_err(|err| err.into())
        }

        fn create(
            from: H160,
            data: Vec<u8>,
            value: U256,
            gas_limit: U256,
            gas_price: Option<U256>,
            nonce: Option<U256>,
            estimate: bool,
        ) -> Result<pallet_evm::CreateInfo, sp_runtime::DispatchError> {
            let config = if estimate {
                let mut config = <Runtime as pallet_evm::Config>::config().clone();
                config.estimate = true;
                Some(config)
            } else {
                None
            };

            <Runtime as pallet_evm::Config>::Runner::create(
                from,
                data,
                value,
                gas_limit.low_u64(),
                gas_price,
                nonce,
                config.as_ref().unwrap_or(<Runtime as pallet_evm::Config>::config()),
            ).map_err(|err| err.into())
        }

        fn current_transaction_statuses() -> Option<Vec<TransactionStatus>> {
            Ethereum::current_transaction_statuses()
        }

        fn current_block() -> Option<pallet_ethereum::Block> {
            Ethereum::current_block()
        }

        fn current_receipts() -> Option<Vec<pallet_ethereum::Receipt>> {
            Ethereum::current_receipts()
        }

        fn current_all() -> (
            Option<pallet_ethereum::Block>,
            Option<Vec<pallet_ethereum::Receipt>>,
            Option<Vec<TransactionStatus>>
        ) {
            (
                Ethereum::current_block(),
                Ethereum::current_receipts(),
                Ethereum::current_transaction_statuses()
            )
        }
    }

    impl pallet_transaction_payment_rpc_runtime_api::TransactionPaymentApi<Block, Balance> for Runtime {
        fn query_info(
            uxt: <Block as BlockT>::Extrinsic,
            len: u32,
        ) -> pallet_transaction_payment_rpc_runtime_api::RuntimeDispatchInfo<Balance> {
            TransactionPayment::query_info(uxt, len)
        }

        fn query_fee_details(uxt: <Block as BlockT>::Extrinsic, len: u32) -> pallet_transaction_payment_rpc_runtime_api::FeeDetails<Balance> {
            TransactionPayment::query_fee_details(uxt, len)
        }
    }

    impl poa::runtime_api::PoAApi<Block, AccountId, Balance> for Runtime {
        fn get_treasury_account() -> AccountId {
            PoAModule::treasury_account()
        }

        fn get_treasury_balance() -> Balance {
            PoAModule::treasury_balance()
        }

        fn get_total_emission_in_epoch(epoch_no: poa::EpochNo) -> Balance {
            PoAModule::get_total_emission_in_epoch(epoch_no)
        }
    }

    #[cfg(feature = "runtime-benchmarks")]
    impl frame_benchmarking::Benchmark<Block> for Runtime {
        fn dispatch_benchmark(
            config: frame_benchmarking::BenchmarkConfig
        ) -> Result<Vec<frame_benchmarking::BenchmarkBatch>, sp_runtime::RuntimeString> {
            use frame_benchmarking::{Benchmarking, BenchmarkBatch, add_benchmark, TrackedStorageKey};
            // Following line copied from substrate node
            // Trying to add benchmarks directly to the Session Pallet caused cyclic dependency issues.
            // To get around that, we separated the Session benchmarks into its own crate, which is why
            // we need these two lines below.
            // use pallet_session_benchmarking::Module as SessionBench;
            use frame_system_benchmarking::Module as SystemBench;

            // impl pallet_session_benchmarking::Trait for Runtime {}
            impl frame_system_benchmarking::Config for Runtime {}

            let whitelist: Vec<TrackedStorageKey> = vec![
                // Block Number
                hex_literal::hex!("26aa394eea5630e07c48ae0c9558cef702a5c1b19ab7a04f536c519aca4983ac").to_vec().into(),
                // Total Issuance
                hex_literal::hex!("c2261276cc9d1f8598ea4b6a74b15c2f57c875e4cff74148e4628f264b974c80").to_vec().into(),
                // Execution Phase
                hex_literal::hex!("26aa394eea5630e07c48ae0c9558cef7ff553b5a9862a516939d82b3d3d8661a").to_vec().into(),
                // Event Count
                hex_literal::hex!("26aa394eea5630e07c48ae0c9558cef70a98fdbe9ce6c55837576c60c7af3850").to_vec().into(),
                // System Events
                hex_literal::hex!("26aa394eea5630e07c48ae0c9558cef780d41e5e16056765bc8461851072c9d7").to_vec().into(),
            ];

            let mut batches = Vec::<BenchmarkBatch>::new();
            let params = (&config, &whitelist);

            add_benchmark!(params, batches, did, DIDModule);
            add_benchmark!(params, batches, revoke, Revoke);
            add_benchmark!(params, batches, blob, BlobStore);
            add_benchmark!(params, batches, balances, Balances);
            add_benchmark!(params, batches, token_migration, MigrationModule);
            add_benchmark!(params, batches, frame_system, SystemBench::<Runtime>);

            add_benchmark!(params, batches, pallet_collective, Council);
            add_benchmark!(params, batches, pallet_democracy, Democracy);
            add_benchmark!(params, batches, pallet_scheduler, Scheduler);

            if batches.is_empty() { return Err("Benchmark not found for this pallet.".into()) }
            Ok(batches)
        }
    }
}<|MERGE_RESOLUTION|>--- conflicted
+++ resolved
@@ -21,22 +21,13 @@
 #[macro_use]
 extern crate static_assertions;
 
-<<<<<<< HEAD
 pub use core_mods::anchor;
+pub use core_mods::attest;
 pub use core_mods::blob;
 pub use core_mods::did;
 pub use core_mods::master;
 pub use core_mods::revoke;
-=======
-pub mod anchor;
-pub mod attest;
-#[cfg(feature = "runtime-benchmarks")]
-mod benchmark_utils;
-pub mod blob;
-pub mod did;
-pub mod master;
-pub mod revoke;
->>>>>>> 441c9128
+
 pub mod weight_to_fee;
 
 pub use poa;
@@ -119,25 +110,6 @@
 /// The token has 6 decimal places
 pub const DOCK: Balance = 1_000_000;
 
-<<<<<<< HEAD
-=======
-/// Any state change that needs to be signed is first wrapped in this enum and then its serialized.
-/// This is done to prevent make it unambiguous which command was intended as the SCALE codec's
-/// not self describing.
-/// Never change the order of variants in this enum
-#[derive(Encode, Decode)]
-pub enum StateChange {
-    KeyUpdate(did::KeyUpdate),
-    DIDRemoval(did::DidRemoval),
-    Revoke(revoke::Revoke),
-    UnRevoke(revoke::UnRevoke),
-    RemoveRegistry(revoke::RemoveRegistry),
-    Blob(blob::Blob),
-    MasterVote(master::Payload),
-    Attestation((did::Did, attest::Attestation)),
-}
-
->>>>>>> 441c9128
 /// Opaque types. These are used by the CLI to instantiate machinery that don't need to know
 /// the specifics of the runtime. They can then be made to be agnostic over specific formats
 /// of data like extrinsics, allowing for them to continue syncing the network through upgrades
