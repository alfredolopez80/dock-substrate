--- conflicted
+++ resolved
@@ -114,7 +114,6 @@
     "vote_requirement": "u64"
   },
   "PMAuth": "BTreeMap<Did, DidSignature>",
-<<<<<<< HEAD
   "Account": {
     "nonce": "U256",
     "balance": "U256"
@@ -132,11 +131,10 @@
     "v": "u64",
     "r": "H256",
     "s": "H256"
-=======
+  },
   "Attestation": {
     "priority": "Compact<u64>",
     "iri": "Option<Vec<u8>>"
->>>>>>> 441c9128
   },
   "StateChange": {
     "_enum": {
